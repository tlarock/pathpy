# -*- coding: utf-8 -*-

#    pathpy is an OpenSource python package for the analysis of time series data
#    on networks using higher- and multi order graphical models.
#
#    Copyright (C) 2016-2018 Ingo Scholtes, ETH Zürich/Universität Zürich
#
#    This program is free software: you can redistribute it and/or modify
#    it under the terms of the GNU Affero General Public License as published
#    by the Free Software Foundation, either version 3 of the License, or
#    (at your option) any later version.
#
#    This program is distributed in the hope that it will be useful,
#    but WITHOUT ANY WARRANTY; without even the implied warranty of
#    MERCHANTABILITY or FITNESS FOR A PARTICULAR PURPOSE.  See the
#    GNU Affero General Public License for more details.
#
#    You should have received a copy of the GNU Affero General Public License
#    along with this program. If not, see <http://www.gnu.org/licenses/>.
#
#    Contact the developer:
#
#    E-mail: scholtes@ifi.uzh.ch
#    Web:    http://www.ingoscholtes.net
import collections as _co
import copy
import itertools

import numpy as _np

import scipy.sparse as _sparse
import scipy.sparse.linalg as _sla

from pathpy.utils import Log, Severity
from pathpy.utils.exceptions import PathpyError, PathpyNotImplemented


class Network:
    r"""A graph or network that can be directed, undirected, unweighted or weighted
    and whose edges can contain arbitrary attributes. This is the base class for 
    HigherOrderNetwork

    Attributes
    ----------

    nodes : list
        A list of (string) nodes.
    edges : dictionary
        A dictionary containing edges (as tuple-valued keys) and their attributes (as value)
    """

    def __init__(self, directed=False):
        """
        Generates an empty network.
        """

        # Boolean value that inidcates whether the network is directed or undirected
        self.directed = directed

        # A dictionary containing nodes as well as node properties
        self.nodes = _co.defaultdict(dict)

        # A dictionary containing edges as well as edge properties
        if not directed:
            self.edges = UnorderedDict()
        else:
            self.edges = _co.defaultdict(dict)

        # A dictionary containing the sets of successors of all nodes
        self.successors = _co.defaultdict(set)

        # A dictionary containing the sets of predecessors of all nodes
        self.predecessors = _co.defaultdict(set)


    def __add__(self, other):
        r"""Add two networks and return the union of both

        Parameters
        ----------
        other : Network

        Returns
        -------
        Network
            Default operator +, which returns the sum of two Network objects
        """
        n_sum = Network(directed = self.directed or other.directed)
        n_sum.nodes = copy.deepcopy(self.nodes)
        n_sum.edges = copy.deepcopy(self.edges)
        n_sum.successors = copy.deepcopy(self.successors)
        n_sum.predecessors = copy.deepcopy(self.predecessors)
        for edge in other.edges:
            n_sum.add_edge(edge[0], edge[1], weight=other.edges[edge]['weight'])
        return n_sum

    @classmethod
    def read_file(cls, filename, separator=',', weighted=False, directed=False, header=False):
        r"""Reads a network from an edge list file.

        Reads data from a file containing multiple lines of *edges* of the
        form "v,w,frequency,X" (where frequency is optional and X are
        arbitrary additional columns). The default separating character ','
        can be changed. In order to calculate the statistics of paths of any length,
        by default all subpaths of length 0 (i.e. single nodes) contained in an edge
        will be considered.

        Parameters
        ----------
        filename : str
            path to edgelist file
        separator : str
            character separating the nodes
        weighted : bool
            is a weight given? if ``True`` it is the last element in the edge
            (i.e. ``a,b,2``)
        directed : bool
            are the edges directed or undirected
        header : bool
            if true skip the first row, useful if header row in file

        Returns
        -------
        Network
            a ``Network`` object obtained from the edgelist
        """
        net = cls(directed)

        with open(filename, 'r') as f:
            Log.add('Reading edge list ... ')
            header_offset = 0
            if header:
                f.readline()
                header_offset = 1

            for n, line in enumerate(f):
                fields = line.rstrip().split(separator)
                fields = [field.strip() for field in fields]
                if len(fields) < 2:
                    Log.add('Ignoring malformed line {0}: {1}'.format(n, line+header_offset), Severity.WARNING)
                else:
                    if weighted:
                        net.add_edge(fields[0], fields[1], weight=int(fields[2]))
                    else:
                        net.add_edge(fields[0], fields[1])

        Log.add('finished.')

        return net


    def write_file(self, filename, separator=',', weighted=False, header=False):
        r"""Writes a network to an edge file"""
        with open(filename, 'w+') as f:
            if header:
                if weighted:
                    f.write('source' + separator + 'target' + separator + 'weight' + '\n')
                else:
                    f.write('source' + separator + 'target' + '\n')
            for edge in self.edges:
                if weighted:       
                    f.write(str(edge[0]) + separator + str(edge[1]) + separator + str(self.edges[edge]['weight'])+'\n')
                else:
                    f.write(str(edge[0]) + separator + str(edge[1]) + '\n')

    @classmethod
    def from_sqlite(cls, cursor, directed=True):
        r"""Returns a new Network instance generated from links obtained 
        from an SQLite cursor. The cursor must refer to a table with at least
        two columns

                source target

        in which each row contains one link. Additional columns will be used as
        named edge properties. Since columns are accessed by name this function requires that a
        row factory object is set for the SQLite connection prior to cursor creation,
        i.e. you should set

                connection.row_factory = sqlite3.Row

        Parameters
        ----------
        cursor : 
            The SQLite cursor to fetch rows from. 
        directed : bool
            Whether or not links should be interpreted as directed. Default is True.

        Returns
        -------
        Network
            A Network instance created from the SQLite database.

        """
        n = cls(directed=directed)

        assert cursor.connection.row_factory, \
            'Cannot access columns by name. Please set ' \
            'connection.row_factory = sqlite3.Row before creating DB cursor.'

        Log.add('Retrieving links from database ...')

        for row in cursor:
            n.add_edge(str(row['source']), str(row['target']))

        return n


    @classmethod
    def from_paths(cls, paths):
        r"""Gemerates a weighted directed network from a Paths
            object. The weight of directed links will correspond 
            to the statistics of (sub)-paths of length one"""
        network = cls(directed=True)

        # check all sub-paths of length one
        for p in paths.paths[1]:
            network.add_edge(p[0], p[1], weight=paths.paths[1][p].sum())

        return network

    @classmethod
    def from_temporal_network(cls, tempnet, min_time=None, max_time=None, directed=True):
        r"""Returns a time-aggregated directed network representation
        of a temporal network. The number of occurrences of
        the same edge at different time stamps is captured
        by edge weights.
        """
        network = cls(directed=directed)

        for (v, w, t) in tempnet.tedges:
            if (min_time is None or t >= min_time) and (max_time is None or t < max_time):
                if (v, w) in network.edges:
                    network.add_edge(v, w, weight=network.edges[(v, w)]['weight']+1.0)
                else:
                    network.add_edge(v, w)

        return network


    def to_unweighted(self):
        r"""Returns an unweighted copy of a directed or undirected network.
        In this copy all edge and node properties of the original network
        are removed, but the directionality of links is retained.
        """
        n = Network(directed = self.directed)

        for (v,w) in self.edges:
            n.add_edge(v, w)
        return n


    def to_undirected(self):
        r"""Returns an undirected copy of the network, in which all
        node and edge properties are removed.
        """
        n = Network(directed = False)

        for (v,w) in self.edges:
            if v!=w:
                n.add_edge(v, w)
        return n


    def add_node(self, v, **node_attributes):
        r"""Adds a node to a network and assigns arbitrary
        node attributes.

        Parameters
        ----------
        node_attributes : dict
            Key-value pairs that will be stored as
            named node attributes in a dictionary. An
            attribute set via network.add_node(v, x=42) can be
            assessed via network.nodes[v]['x']. Any node in an undirected
            network will have the default attributes 'degree', 'inweight',
            and 'outweight'. Any node in a directed network will have the 
            default attributes 'indegree', 'outdegree', 'inweight', and 'outweight'.
            See examples below.

        Examples
        --------
            >>> network = pathpy.Network(directed=False)
            >>> network.add_node(v)
            >>> print(network.nodes[v])
            >>> {'inweight': 0.0, 'outweight': 0.0, 'degree': 0}            
            >>> network = pathpy.Network(directed=True)
            >>> network.add_node(v)
            >>> print(network.nodes[v])
            >>> {'inweight': 0.0, 'outweight': 0.0, 'indegree': 0, 'outdegree': 0}
        """
        if v not in self.nodes:
            self.nodes[v] = {**self.nodes[v], **node_attributes}

            # set default values if not set already
            if 'inweight' not in self.nodes[v]:
                self.nodes[v]['inweight'] = 0.0
            if 'outweight' not in self.nodes[v]:
                self.nodes[v]['outweight'] = 0.0
            if self.directed:
                self.nodes[v]['indegree'] = 0
                self.nodes[v]['outdegree'] = 0
            else:
                self.nodes[v]['degree'] = 0


    def remove_node(self, v):
        r"""Removes a node and all of its attributes from the network."""
        if v in self.nodes:
            # remove all incident edges and update neighbors
            if not self.directed:
                for w in list(self.successors[v]):
                    edge = (v, w)
                    self.nodes[w]['degree'] -= 1
                    self.nodes[w]['inweight'] -= self.edges[edge]['weight']
                    self.nodes[w]['outweight'] -= self.edges[edge]['weight']
                    self.successors[w].remove(v)
                    self.predecessors[w].remove(v)
                    del self.edges[edge]
            else:
                for w in list(self.successors[v]):
                    self.nodes[w]['indegree'] -= 1
                    self.nodes[w]['inweight'] -= self.edges[(v, w)]['weight']
                    self.predecessors[w].remove(v)
                    del self.edges[(v, w)]
                for w in list(self.predecessors[v]):
                    self.nodes[w]['outdegree'] -= 1
                    self.nodes[w]['outweight'] -= self.edges[(w, v)]['weight']
                    self.successors[w].remove(v)
                    del self.edges[(w, v)]
            del self.nodes[v]
        if v in self.successors:
            del self.successors[v]
        if v in self.predecessors:
            del self.predecessors[v]


    def remove_edge(self, source, target):
        r"""
        Remove an edge and all of its attributes from the network.

        Parameters
        ----------
        source : str
            Source node of the edge to remove
        target : str
            Target node of the edge to remove
        """
        if not (source in self.nodes and target in self.nodes):
            return None

        if self.directed:
            # take care of source
            self.nodes[source]['outdegree'] -= 1
            self.nodes[source]['outweight'] -= self.edges[(source, target)]['weight']
            self.successors[source].remove(target)

            # take care of target
            self.nodes[target]['indegree'] -= 1
            self.nodes[target]['inweight'] -= self.edges[(source, target)]['weight']
            self.predecessors[target].remove(source)

            del self.edges[(source, target)]
        else:
            # take care of source
            self.nodes[source]['degree'] -= 1
            self.nodes[source]['outweight'] -= self.edges[(source, target)]['weight']
            self.nodes[source]['inweight'] -= self.edges[(source, target)]['weight']
            self.successors[source].remove(target)
            self.predecessors[source].remove(target)

            # take care of target
            if source != target:
                self.nodes[target]['degree'] -= 1
                self.nodes[target]['outweight'] -= self.edges[(source, target)]['weight']
                self.nodes[target]['inweight'] -= self.edges[(source, target)]['weight']
                self.successors[target].remove(source)
                self.predecessors[target].remove(source)

            del self.edges[(source, target)]


    def add_clique(self, node_list, **edge_attributes):
        r"""
        Adds a fully connected clique to the network. This will 
        automatically create all edges between all pairs of nodes
        (without self-loops). Depending on the network type
        edges will be directed or undirected.

        Parameters
        ----------
        node_list: iterable
            the list of nodes for which all pairs will be connected
        edge_attributes: dict
            edge attributes that will be assigned to all generated edges
        """        
        for v, w in itertools.combinations(node_list, 2):            
            self.add_edge(v, w, **edge_attributes)
            if self.directed:
                self.add_edge(w, v, **edge_attributes)



    def add_edge(self, v, w, **edge_attributes):
        r"""
        Adds an edge to a network and assigns arbitrary
        key-value pairs as edge attribute.

        Parameters
        ----------
        v : str
            String label of the source node
        w : str
            String label of the target node
        edge_attributes : dict
            Key-value pairs that will be stored as
            named edge attributes in a dictionary. An
            attribute set via network.add_edge(v, w, x=42) can be
            assessed via network.edges[(v,w)]['x'].
            Any edge will have the default attribute 'weight', which
            is set to 1.0 by default. Edge weights are overwritten
            if an additional weighted edge is added later
            (see example below).

        Examples
        --------
            >>> network.add_edge('a','b')
            >>> print(network.edges[('a', 'b')]['weight'])
            >>> 1.0 
            >>> network.add_edge('a','b', weight = 2.0)
            >>> print(network.edges[('a', 'b')]['weight'])
            >>> 2.0
        """

        # Add nodes if they don't exist
        self.add_node(v)
        self.add_node(w)

        e = (v, w)

        if 'weight' in edge_attributes and isinstance(edge_attributes['weight'], int):
            edge_attributes['weight'] = float(edge_attributes['weight'])

        # add any new atributes to the edge
        self.edges[e] = {**self.edges[e], **edge_attributes}
    
        # add default weight of one, if no weight is specified
        if 'weight' not in self.edges[e]:
            self.edges[e]['weight'] = 1.0

        # update predecessor and successor lists
        self.successors[v].add(w)
        self.predecessors[w].add(v)
        if not self.directed:
            self.successors[w].add(v)
            self.predecessors[v].add(w)

        # update degrees and node weights
        if not self.directed:
            # update degree, in- and outweight
            self.nodes[v]['degree'] = len(self.successors[v])
            self.nodes[w]['degree'] = len(self.successors[w])

            S = [self.edges[(v,w)]['weight'] for w in self.successors[v]]
            if S:
                self.nodes[v]['outweight'] = sum(S)
                self.nodes[v]['inweight'] = self.nodes[v]['outweight']

            S = [self.edges[(v,w)]['weight'] for v in self.predecessors[w]]
            if S:
                self.nodes[w]['outweight'] = sum(S)
                self.nodes[w]['inweight'] = self.nodes[w]['outweight']
        else:
            self.nodes[v]['outdegree'] = len(self.successors[v])
            self.nodes[v]['indegree'] = len(self.predecessors[v])
            self.nodes[w]['outdegree'] = len(self.successors[w])
            self.nodes[w]['indegree'] = len(self.predecessors[w])

            # Note: Weights will be 0 for nodes with empty successors or predecessors. This is a
            # problem for higher-order networks, where the zero weight is assumed to be a vector
            # (0,0), Not updating weights in this case will ensure that we keep the initial value
            # of weights

            S = [self.edges[(v, x)]['weight'] for x in self.successors[v]]
            if S:
                self.nodes[v]['outweight'] = sum(S)
            S = [self.edges[(x, v)]['weight'] for x in self.predecessors[v]]
            if S:
                self.nodes[v]['inweight'] = sum(S)
            S = [self.edges[(w, x)]['weight'] for x in self.successors[w]]
            if S:
                self.nodes[w]['outweight'] = sum(S)
            S = [self.edges[(x, w)]['weight'] for x in self.predecessors[w]]
            if S:
                self.nodes[w]['inweight'] = sum(S)


    def find_nodes(self, select_node=lambda v: True):
        r"""
        Returns all nodes that satisfy a given condition. In the select_node
        lambda function, node attributes can be accessed by calling v['attr']
        """
        return [n for n in self.nodes if select_node(self.nodes[n])]


    def find_edges(self, select_nodes=lambda v, w: True, select_edges=lambda e: True):
        r"""
        Returns all edges that satisfy a given condition. Edges can be selected based
        on attributes of the adjacent nodes as well as attributes of the edge. In the select_edges
        lambda function,.

        Parameters
        ----------
        select_nodes : lambda
            a lambda function that takes two parameters v, w corresponding to the source and 
            target node of an edge. All edges for which the lambda function returns True will be 
            selected. Default is lambda v,w: True.
        select_edges : lambda
            a lambda function that takes a single parameter e corresponding to an edge tuple. 
            Edge attributes can be accessed by e['attr']. All edges for which the lambda function 
            returns True will be selected.  Default is lambda e: True.

<<<<<<< HEAD
        Example:
        >>> network.find_edges(select_nodes = lambda v,w: True if v['desired_node_property'] else False, 
                               select_edges = lambda e: True if e['desired_edge_property'] else False)
=======
        Examples
        --------
        >>> network.find_edges(select_nodes = lambda v,w: if v['desired_node_property'] return True, 
                               select_edges = lambda e: if e['desired_edge_propert'] return True)
>>>>>>> f5c83dae
        """
        return [e for e in self.edges if (select_nodes(self.nodes[e[0]], self.nodes[e[1]]) and select_edges(self.edges[e]))]


    def ncount(self):
        """ Returns the number of nodes """
        return len(self.nodes)


    def ecount(self):
        r"""Returns the number of links """
        return len(self.edges)


    def total_edge_weight(self):
        r"""Returns the sum of all edge weights """
        if self.edges:
            return _np.sum(e['weight'] for e in self.edges.values())
        return 0


    def node_properties(self, prop):
        r"""Returns a list of arbitrary node properties in the network, 
        where entries have the same order as in network.nodes. If a property
        is not present for a given node, None will be added to the list.
        """
        properties = []
        for v in self.nodes:
            if prop in self.nodes[v]:
                properties.append(self.nodes[v][prop])
            else:
                properties.append(None)
        return properties


    def degrees(self, mode='degree'):
        r"""Returns the sequence of node degrees in the network, where
        entries have the same order as in network.nodes. Note that 
        if mode == 'degree' for a directed network, the degree sequence
        of the undirected network will be returned.

        Parameters
        ----------
        mode : str
            either 'degree', 'indegree', or 'outdegree'
        """
        assert mode is 'degree' or mode is 'indegree' or mode is 'outdegree', \
            'Only "degree", "indegree", or "outdegree" are supported.'
        
        if self.directed and mode == 'degree':
            return self.to_undirected().degrees()

        return self.node_properties(mode)


    def node_to_name_map(self):
        """Returns a dictionary that can be used to map nodes to matrix/vector indices"""
        return {v: idx for idx, v in enumerate(self.nodes)}


    def adjacency_matrix(self, weighted=True, transposed=False):
        """Returns a sparse adjacency matrix of the higher-order network. Unless transposed
        is set to true, the entry corresponding to a directed link s->t is stored in row s and
        column t and can be accessed via A[s,t].

        Parameters
        ----------
        weighted: bool
            if set to False, the function returns a binary adjacency matrix.
            If set to True, adjacency matrix entries contain edge weights.
        transposed: bool
            whether to transpose the matrix or not.

        Returns
        -------
        numpy cooc matrix
        """
        row = []
        col = []
        data = []

        edgeC = self.ecount()
        if not self.directed:
            n_self_loops = sum(s == t for (s, t) in self.edges)
            edgeC *= 2
            edgeC -= n_self_loops

        node_to_coord = self.node_to_name_map()

        for (s, t), e in self.edges.items():
            row.append(node_to_coord[s])
            col.append(node_to_coord[t])
            if weighted:
                data.append(e['weight'])
            else:
                data.append(1)

            if not self.directed and t != s:
                row.append(node_to_coord[t])
                col.append(node_to_coord[s])
                if weighted:
                    data.append(e['weight'])
                else:
                    data.append(1)

        shape = (self.ncount(), self.ncount())
        A = _sparse.coo_matrix((data, (row, col)), shape=shape).tocsr()

        if transposed:
            return A.transpose()
        return A


    def transition_matrix(self):
        """Returns a (transposed) transition matrix of a random walk process
        on the network

        Parameters
        ----------

        Returns
        -------

        """
        row = []
        col = []
        data = []

        # calculate weighted out-degrees of all nodes
        D = {n: self.nodes[n]['outweight'] for n in self.nodes}

        node_to_coord = self.node_to_name_map()

        for s, t in self.edges:
            # the following makes sure that we do not accidentally consider zero-weight
            # edges (automatically added by default_dic)
            weight = self.edges[(s, t)]['weight']
            if weight > 0:
                # add transition from s to t
                row.append(node_to_coord[t])
                col.append(node_to_coord[s])
                assert D[s] > 0, \
                    'Encountered zero out-weight or out-degree for node "{s}" ' \
                    'while weight of link ({s}, {t}) is non-zero.'.format(s=s, t=t)
                prob = weight / D[s]
                if prob < 0 or prob > 1:  # pragma: no cover
                    raise ValueError('Encountered transition probability {p} outside '
                                     '[0,1] range.'.format(p=prob))
                data.append(prob)

                # add transition from t to s for undirected network
                if not self.directed and s!=t:
                    row.append(node_to_coord[s])
                    col.append(node_to_coord[t])
                    assert D[t] > 0, \
                    'Encountered zero out-degree for node "{t}" ' \
                    'while weight of link ({t}, {s}) is non-zero.'.format(s=s, t=t)
                    prob = weight / D[t]
                    if prob < 0 or prob > 1:  # pragma: no cover
                        raise ValueError('Encountered transition probability {p} outside '
                                        '[0,1] range.'.format(p=prob))
                    data.append(prob)

        data = _np.array(data)
        data = data.reshape(data.size, )

        shape = self.ncount(), self.ncount()
        return _sparse.coo_matrix((data, (row, col)), shape=shape).tocsr()


    def laplacian_matrix(self, weighted=False, transposed=False):
        """
        Returns the transposed normalized Laplacian matrix corresponding to the network.

        Parameters
        ----------

        Returns
        -------

        """
        if weighted:
            A = self.transition_matrix().transpose()
            D = _sparse.identity(self.ncount())
        else:
            A = self.adjacency_matrix(weighted=False)
            D = _sparse.diags(_np.array([float(self.nodes[v]['degree']) for v in self.nodes]))
        L = D - A
        if transposed:
            return L.transpose()
        return L


    @staticmethod
    def leading_eigenvector(A, normalized=True, lanczos_vecs=None, maxiter=None):
        """Compute normalized leading eigenvector of a given matrix A.

        Parameters
        ----------
        A:
            sparse matrix for which leading eigenvector will be computed
        normalized: bool
            whether or not to normalize, default is True
        lanczos_vecs: int
            number of Lanczos vectors to be used in the approximate
            calculation of eigenvectors and eigenvalues. This maps to the ncv parameter
            of scipy's underlying function eigs.
        maxiter: int
            scaling factor for the number of iterations to be used in the
            approximate calculation of eigenvectors and eigenvalues.

        Returns
        -------

        """
        if not _sparse.issparse(A):  # pragma: no cover
            raise TypeError("A must be a sparse matrix")

        # NOTE: ncv sets additional auxiliary eigenvectors that are computed
        # NOTE: in order to be more confident to find the one with the largest
        # NOTE: magnitude, see https://github.com/scipy/scipy/issues/4987
        if lanczos_vecs == None or maxiter == None:
            w, pi = _sla.eigs(A, k=1, which="LM")
        else:
            w, pi = _sla.eigs(A, k=1, which="LM", ncv=lanczos_vecs, maxiter=maxiter)
        pi = pi.reshape(pi.size, )
        if normalized:
            pi /= sum(pi)
        return pi


    def summary(self):
        """Returns a string containing basic summary statistics of this network instance
        """
        summary_fmt = (
            '{directed_str} network\n'
            'Nodes:\t\t\t\t{ncount}\n'
            'Links:\t\t\t\t{ecount}\n'
        )
        if self.directed:
            directed_str = 'Directed'
        else:
            directed_str = 'Undirected'
        summary = summary_fmt.format(directed_str=directed_str, ncount=self.ncount(), ecount=self.ecount())
        return summary

    def __str__(self):
        """Returns the default string representation of this network instance"""
        return self.summary()

    def _repr_(self):
        """Returns the default string representation for jupyter"""
        return self.summary()

    def _repr_html_(self):
        """
        display an interactive d3js visualisation of the network in jupyter
        """
        from pathpy.visualisation.html import generate_html
        return generate_html(self)
        


def network_from_networkx(graph):
    """method to load a networkx graph into a pathpy.Network instance

    Parameters
    ----------
    garph

    Returns
    -------
    Network
    """
    try:
        import networkx as nx
    except ImportError:
        raise PathpyError("To load a network from networkx it must be installed")

    if isinstance(graph, nx.DiGraph):
        directed = True
    elif isinstance(graph, nx.Graph):
        directed = False
    else:
        raise PathpyNotImplemented("At the moment only DiGraph and Graph are supported.")

    net = Network(directed=directed)
    for node_id in graph.nodes:
        net.add_node(str(node_id), **graph.node[node_id])

    for edge in graph.edges:
        net.add_edge(str(edge[0]), str(edge[1]), **graph.edges[edge])

    return net


def network_to_networkx(network):
    """method to export a pathpy Network to a networkx compatible graph

    Parameters
    ----------
    network: Network

    Returns
    -------
    networkx Graph or DiGraph
    """
    # keys to exclude since they are handled differently in networkx
    excluded_node_props = {"degree", "inweight", "outweight", "indegree", "outdegree"}
    try:
        import networkx as nx
    except ImportError:
        raise PathpyError("To export a network to networkx it must be installed")

    directed = network.directed
    if directed:
        graph = nx.DiGraph()
    else:
        graph = nx.Graph()

    for node_id, node_props in network.nodes.items():
        valid_props = {k: v for k, v in node_props.items() if k not in excluded_node_props}
        graph.add_node(node_id, **valid_props)

    for edge, edge_props in network.edges.items():
        graph.add_edge(*edge, **edge_props)

    return graph


class UnorderedDict(dict):
    """A dictionary that applies an arbitrary key-altering
       function before accessing the keys

       Source: https://stackoverflow.com/questions/3387691/how-to-perfectly-override-a-dict
       """

    def __init__(self, *args, **kwargs):
        super().__init__()
        self.store = _co.defaultdict(dict)
        self.update(dict(*args, **kwargs))  # use the free update to set keys

    def __getitem__(self, key):
        return self.store[self.__keytransform__(key)]

    def __setitem__(self, key, value):
        self.store[self.__keytransform__(key)] = value

    def __delitem__(self, key):
        del self.store[self.__keytransform__(key)]

    def __contains__(self, item):
        return self.__keytransform__(item) in self.store

    def __iter__(self):
        return iter(self.store)

    def __len__(self):
        return len(self.store)

    def __missing__(self, key):
        return {}

    def keys(self):
        return self.store.keys()

    def values(self):
        return self.store.values()

    def items(self):
        return self.store.items()

    def __keytransform__(self, key):
        return tuple(sorted(key))<|MERGE_RESOLUTION|>--- conflicted
+++ resolved
@@ -519,16 +519,9 @@
             Edge attributes can be accessed by e['attr']. All edges for which the lambda function 
             returns True will be selected.  Default is lambda e: True.
 
-<<<<<<< HEAD
         Example:
         >>> network.find_edges(select_nodes = lambda v,w: True if v['desired_node_property'] else False, 
                                select_edges = lambda e: True if e['desired_edge_property'] else False)
-=======
-        Examples
-        --------
-        >>> network.find_edges(select_nodes = lambda v,w: if v['desired_node_property'] return True, 
-                               select_edges = lambda e: if e['desired_edge_propert'] return True)
->>>>>>> f5c83dae
         """
         return [e for e in self.edges if (select_nodes(self.nodes[e[0]], self.nodes[e[1]]) and select_edges(self.edges[e]))]
 
